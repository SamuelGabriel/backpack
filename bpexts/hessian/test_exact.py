--- conflicted
+++ resolved
@@ -52,7 +52,6 @@
     assert torch_allclose(hessian, result)
 
 
-<<<<<<< HEAD
 def test_exact_hessian_involved():
     """Test exact Hessian computation for a complicated function."""
     f, parameters = involved_function_with_parameters()
@@ -68,7 +67,8 @@
     hessian = exact_hessian(f, parameters, show_progress=True)
     print(hessian)
     assert torch_allclose(hessian, result)
-=======
+
+
 def test_exact_hessian_diagonal_blocks_simple():
     """Test exact block Hessian computation for a simple function."""
     f, parameters = simple_function_with_parameters()
@@ -81,5 +81,4 @@
     hessian_blocks = exact_hessian_diagonal_blocks(f, parameters,
                                                    show_progress=True)
     for block, result in zip(hessian_blocks, results):
-        assert torch_allclose(block, result)
->>>>>>> 275258ec
+        assert torch_allclose(block, result)