from backpack.extensions.curvature import Curvature
from backpack.extensions.secondorder.hbp.hbp_options import (
    LossHessianStrategy,
    BackpropStrategy,
    ExpectationApproximation,
)
from backpack.extensions.backprop_extension import BackpropExtension

from backpack.core.layers import Conv2dConcat, LinearConcat
from torch.nn import (
    Linear,
    Conv2d,
    Dropout,
    MaxPool2d,
    Tanh,
    Sigmoid,
    ReLU,
    CrossEntropyLoss,
    MSELoss,
    AvgPool2d,
    ZeroPad2d,
    Flatten,
)
from . import pooling, conv2d, linear, activations, losses, padding, dropout, flatten


class HBP(BackpropExtension):
    def __init__(
        self,
        curv_type,
        loss_hessian_strategy,
        backprop_strategy,
        ea_strategy,
        savefield="hbp",
    ):
        self.curv_type = curv_type
        self.loss_hessian_strategy = loss_hessian_strategy
        self.backprop_strategy = backprop_strategy
        self.ea_strategy = ea_strategy

        super().__init__(
            savefield=savefield,
            fail_mode="ERROR",
            module_exts={
                MSELoss: losses.HBPMSELoss(),
                CrossEntropyLoss: losses.HBPCrossEntropyLoss(),
                Linear: linear.HBPLinear(),
                LinearConcat: linear.HBPLinearConcat(),
                MaxPool2d: pooling.HBPMaxpool2d(),
                AvgPool2d: pooling.HBPAvgPool2d(),
                ZeroPad2d: padding.HBPZeroPad2d(),
                Conv2d: conv2d.HBPConv2d(),
                Conv2dConcat: conv2d.HBPConv2dConcat(),
                Dropout: dropout.HBPDropout(),
                Flatten: flatten.HBPFlatten(),
                ReLU: activations.HBPReLU(),
                Sigmoid: activations.HBPSigmoid(),
                Tanh: activations.HBPTanh(),
            },
        )

    def get_curv_type(self):
        return self.curv_type

    def get_loss_hessian_strategy(self):
        return self.loss_hessian_strategy

    def get_backprop_strategy(self):
        return self.backprop_strategy

    def get_ea_strategy(self):
        return self.ea_strategy


class KFAC(HBP):
    """
    Approximate Kronecker factorization of the Generalized Gauss-Newton/Fisher
    using Monte-Carlo sampling.

    Stores the output in :code:`kfac` as a list of Kronecker factors.

    - If there is only one element, the item represents the GGN/Fisher
      approximation itself.
    - If there are multiple elements, they are arranged in the order such
      that their Kronecker product represents the Generalized Gauss-Newton/Fisher
      approximation.
    - The dimension of the factors depends on the layer, but the product
      of all row dimensions (or column dimensions) yields the dimension of the
      layer parameter.

    .. note::

        The literature uses column-stacking as vectorization convention.
        This is in contrast to the default row-major storing scheme of tensors
        in :code:`torch`. Therefore, the order of factors differs from the
        presentation in the literature.

    Implements the procedures described by

    - `Optimizing Neural Networks with Kronecker-factored Approximate Curvature
      <http://proceedings.mlr.press/v37/martens15.html>`_
      by James Martens and Roger Grosse, 2015.

    - `A Kronecker-factored approximate Fisher matrix for convolution layers
      <http://proceedings.mlr.press/v48/grosse16.html>`_
      by Roger Grosse and James Martens, 2016
    """
<<<<<<< HEAD
    def __init__(self, mc_samples=1):
        self._mc_samples = mc_samples
        super().__init__(curv_type=Curvature.GGN,
                         loss_hessian_strategy=LossHessianStrategy.SAMPLING,
                         backprop_strategy=BackpropStrategy.SQRT,
                         ea_strategy=ExpectationApproximation.BOTEV_MARTENS,
                         savefield="kfac")

    def get_num_mc_samples(self):
        return self._mc_samples
=======

    def __init__(self):
        super().__init__(
            curv_type=Curvature.GGN,
            loss_hessian_strategy=LossHessianStrategy.SAMPLING,
            backprop_strategy=BackpropStrategy.SQRT,
            ea_strategy=ExpectationApproximation.BOTEV_MARTENS,
            savefield="kfac",
        )
>>>>>>> 3a924116


class KFRA(HBP):
    """
    Approximate Kronecker factorization of the Generalized Gauss-Newton/Fisher
    using the full Hessian of the loss function w.r.t. the model output
    and averaging after every backpropagation step.

    Stores the output in :code:`kfra` as a list of Kronecker factors.

    - If there is only one element, the item represents the GGN/Fisher
      approximation itself.
    - If there are multiple elements, they are arranged in the order such
      that their Kronecker product represents the Generalized Gauss-Newton/Fisher
      approximation.
    - The dimension of the factors depends on the layer, but the product
      of all row dimensions (or column dimensions) yields the dimension of the
      layer parameter.

    .. note::

        The literature uses column-stacking as vectorization convention.
        This is in contrast to the default row-major storing scheme of tensors
        in :code:`torch`. Therefore, the order of factors differs from the
        presentation in the literature.

    - `Practical Gauss-Newton Optimisation for Deep Learning
      <http://proceedings.mlr.press/v70/botev17a.html>`_
      by Aleksandar Botev, Hippolyt Ritter and David Barber, 2017.

    Extended for convolutions following

    - `A Kronecker-factored approximate Fisher matrix for convolution layers
      <http://proceedings.mlr.press/v48/grosse16.html>`_
      by Roger Grosse and James Martens, 2016
    """

    def __init__(self):
        super().__init__(
            curv_type=Curvature.GGN,
            loss_hessian_strategy=LossHessianStrategy.AVERAGE,
            backprop_strategy=BackpropStrategy.BATCH_AVERAGE,
            ea_strategy=ExpectationApproximation.BOTEV_MARTENS,
            savefield="kfra",
        )


class KFLR(HBP):
    """
    Approximate Kronecker factorization of the Generalized Gauss-Newton/Fisher
    using the full Hessian of the loss function w.r.t. the model output.

    Stores the output in :code:`kflr` as a list of Kronecker factors.

    - If there is only one element, the item represents the GGN/Fisher
      approximation itself.
    - If there are multiple elements, they are arranged in the order such
      that their Kronecker product represents the Generalized Gauss-Newton/Fisher
      approximation.
    - The dimension of the factors depends on the layer, but the product
      of all row dimensions (or column dimensions) yields the dimension of the
      layer parameter.

    .. note::

        The literature uses column-stacking as vectorization convention.
        This is in contrast to the default row-major storing scheme of tensors
        in :code:`torch`. Therefore, the order of factors differs from the
        presentation in the literature.

    Implements the procedures described by

    - `Practical Gauss-Newton Optimisation for Deep Learning
      <http://proceedings.mlr.press/v70/botev17a.html>`_
      by Aleksandar Botev, Hippolyt Ritter and David Barber, 2017.

    Extended for convolutions following

    - `A Kronecker-factored approximate Fisher matrix for convolution layers
      <http://proceedings.mlr.press/v48/grosse16.html>`_
      by Roger Grosse and James Martens, 2016
    """

    def __init__(self):
        super().__init__(
            curv_type=Curvature.GGN,
            loss_hessian_strategy=LossHessianStrategy.EXACT,
            backprop_strategy=BackpropStrategy.SQRT,
            ea_strategy=ExpectationApproximation.BOTEV_MARTENS,
            savefield="kflr",
        )<|MERGE_RESOLUTION|>--- conflicted
+++ resolved
@@ -105,20 +105,9 @@
       <http://proceedings.mlr.press/v48/grosse16.html>`_
       by Roger Grosse and James Martens, 2016
     """
-<<<<<<< HEAD
+
     def __init__(self, mc_samples=1):
         self._mc_samples = mc_samples
-        super().__init__(curv_type=Curvature.GGN,
-                         loss_hessian_strategy=LossHessianStrategy.SAMPLING,
-                         backprop_strategy=BackpropStrategy.SQRT,
-                         ea_strategy=ExpectationApproximation.BOTEV_MARTENS,
-                         savefield="kfac")
-
-    def get_num_mc_samples(self):
-        return self._mc_samples
-=======
-
-    def __init__(self):
         super().__init__(
             curv_type=Curvature.GGN,
             loss_hessian_strategy=LossHessianStrategy.SAMPLING,
@@ -126,7 +115,9 @@
             ea_strategy=ExpectationApproximation.BOTEV_MARTENS,
             savefield="kfac",
         )
->>>>>>> 3a924116
+
+    def get_num_mc_samples(self):
+        return self._mc_samples
 
 
 class KFRA(HBP):
