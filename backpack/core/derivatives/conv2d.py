--- conflicted
+++ resolved
@@ -110,7 +110,6 @@
         grad_weight = conv2d(
             input,
             mat,
-<<<<<<< HEAD
             bias=None,
             stride=module.dilation,
             padding=module.padding,
@@ -118,88 +117,11 @@
             groups=C_in * N * V,
         ).squeeze(0)
 
+        K_H_axis, K_W_axis = 1, 2
+        _, _, K_H, K_W = module.weight.shape
+        grad_weight = grad_weight.narrow(K_H_axis, 0, K_H).narrow(K_W_axis, 0, K_W)
+
         eingroup_eq = "vnio,x,y->v,{}o,i,x,y".format("" if sum_batch else "n,")
         return eingroup(
             eingroup_eq, grad_weight, dim={"v": V, "n": N, "i": C_in, "o": C_out}
-        )
-=======
-            None,
-            module.dilation,
-            module.padding,
-            module.stride,
-            in_channels * batch * num_cols,
-        )
-
-        grad_weight = grad_weight.view(
-            num_cols, batch, -1, grad_weight.shape[2], grad_weight.shape[3]
-        )
-        grad_weight = grad_weight.narrow(3, 0, k_x).narrow(4, 0, k_y)
-
-        if sum_batch is True:
-            grad_weight = grad_weight.sum(1)
-            batch = 1
-
-        grad_weight = grad_weight.view(
-            num_cols, batch, in_channels, out_channels, k_x, k_y
-        )
-        grad_weight = einsum("cbmnxy->bnmxyc", grad_weight).contiguous()
-
-        grad_weight = grad_weight.view(
-            batch, in_channels * out_channels * k_x * k_y, num_cols
-        )
-
-        if sum_batch is True:
-            grad_weight = grad_weight.squeeze(0)
-
-        return grad_weight
-
-
-class Conv2DConcatDerivatives(Conv2DDerivatives):
-    # override
-    def get_module(self):
-        return Conv2dConcat
-
-    # override
-    def get_unfolded_input(self, module):
-        """Return homogeneous input, if bias exists """
-        X = convUtils.unfold_func(module)(self.get_input(module))
-        if module.has_bias():
-            return module.append_ones(X)
-        else:
-            return X
-
-    # override
-    def get_weight_data(self, module):
-        return module._slice_weight().data
-
-    # override
-    @jmp_unsqueeze_if_missing_dim(mat_dim=3)
-    def weight_jac_t_mat_prod(self, module, g_inp, g_out, mat, sum_batch=True):
-        weight_part = super().weight_jac_t_mat_prod(
-            module, g_inp, g_out, mat, sum_batch=sum_batch
-        )
-
-        if not module.has_bias():
-            return weight_part
-
-        else:
-            bias_part = super().bias_jac_t_mat_prod(
-                module, g_inp, g_out, mat, sum_batch=sum_batch
-            )
-
-            batch = 1 if sum_batch is True else self.get_batch(module)
-            num_cols = mat.size(2)
-            w_for_cat = [batch, module.out_channels, -1, num_cols]
-            b_for_cat = [batch, module.out_channels, 1, num_cols]
-
-            weight_part = weight_part.view(w_for_cat)
-            bias_part = bias_part.view(b_for_cat)
-
-            wb_part = torch.cat([weight_part, bias_part], dim=2)
-            wb_part = wb_part.view(batch, -1, num_cols)
-
-            if sum_batch is True:
-                wb_part = wb_part.squeeze(0)
-
-            return wb_part
->>>>>>> fc30c8c5
+        )