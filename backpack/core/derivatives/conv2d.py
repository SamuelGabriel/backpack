from torch.nn import Conv2d, ConvTranspose2d
from torch.nn.functional import conv2d

from backpack.core.derivatives.basederivatives import BaseParameterDerivatives
from backpack.utils import conv as convUtils
from backpack.utils.ein import eingroup, einsum


class Conv2DDerivatives(BaseParameterDerivatives):
    def get_module(self):
        return Conv2d

    def hessian_is_zero(self):
        return True

    def get_unfolded_input(self, module):
        return convUtils.unfold_func(module)(module.input0)

    def ea_jac_t_mat_jac_prod(self, module, g_inp, g_out, mat):
        _, C_in, H_in, W_in = module.input0.size()
        in_features = C_in * H_in * W_in
        _, C_out, H_out, W_out = module.output.size()
        out_features = C_out * H_out * W_out

        mat = mat.reshape(out_features, C_out, H_out, W_out)
        jac_t_mat = self.__jac_t(module, mat).reshape(out_features, in_features)

        mat_t_jac = jac_t_mat.t().reshape(in_features, C_out, H_out, W_out)
        jac_t_mat_t_jac = self.__jac_t(module, mat_t_jac).reshape(
            in_features, in_features
        )

        return jac_t_mat_t_jac.t()

    def _jac_mat_prod(self, module, g_inp, g_out, mat):
        mat_as_conv = eingroup("v,n,c,h,w->vn,c,h,w", mat)
        jmp_as_conv = conv2d(
            mat_as_conv,
            module.weight.data,
            stride=module.stride,
            padding=module.padding,
            dilation=module.dilation,
            groups=module.groups,
        )
        return self.reshape_like_output(jmp_as_conv, module)

    def _jac_t_mat_prod(self, module, g_inp, g_out, mat):
        mat_as_conv = eingroup("v,n,c,h,w->vn,c,h,w", mat)
        jmp_as_conv = self.__jac_t(module, mat_as_conv)
        return self.view_like_input(jmp_as_conv, module)

    def __jac_t(self, module, mat):
        """Apply Conv2d backward operation."""
        _, C_in, H_in, W_in = module.input0.size()
        _, C_out, H_out, W_out = module.output.size()
        H_axis = 2
        W_axis = 3

        conv2d_t = ConvTranspose2d(
            in_channels=C_out,
            out_channels=C_in,
            kernel_size=module.kernel_size,
            stride=module.stride,
            padding=module.padding,
            bias=False,
            dilation=module.dilation,
            groups=module.groups,
        ).to(module.input0.device)

        conv2d_t.weight.data = module.weight

        V_N = mat.size(0)
        output_size = (V_N, C_in, H_in, W_in)

        jac_t_mat = (
            conv2d_t(mat, output_size=output_size)
            .narrow(H_axis, 0, H_in)
            .narrow(W_axis, 0, W_in)
        )
<<<<<<< HEAD
        return jac_t_mat
=======
        return self.reshape_like_input(jmp_as_conv, module)
>>>>>>> 320dfb0e

    def _bias_jac_mat_prod(self, module, g_inp, g_out, mat):
        """mat has shape [V, C_out]"""
        # expand for each batch and for each channel
        N_axis, H_axis, W_axis = 1, 3, 4
        jac_mat = mat.unsqueeze(N_axis).unsqueeze(H_axis).unsqueeze(W_axis)

        N, _, H_out, W_out = module.output_shape
        return jac_mat.expand(-1, N, -1, H_out, W_out)

    def _bias_jac_t_mat_prod(self, module, g_inp, g_out, mat, sum_batch=True):
        N_axis, H_axis, W_axis = 1, 3, 4
        axes = [H_axis, W_axis]
        if sum_batch:
            axes = [N_axis] + axes

        return mat.sum(axes)

    # TODO: Improve performance by using conv instead of unfold

    def _weight_jac_mat_prod(self, module, g_inp, g_out, mat):
        jac_mat = eingroup("v,o,i,h,w->v,o,ihw", mat)
        X = self.get_unfolded_input(module)

        jac_mat = einsum("nij,vki->vnkj", (X, jac_mat))
        return self.reshape_like_output(jac_mat, module)

    def _weight_jac_t_mat_prod(self, module, g_inp, g_out, mat, sum_batch=True):
        """Unintuitive, but faster due to convolution."""
        V = mat.shape[0]
        N, C_out, _, _ = module.output_shape
        _, C_in, _, _ = module.input0_shape

        mat = eingroup("v,n,c,w,h->vn,c,w,h", mat).repeat(1, C_in, 1, 1)
        C_in_axis = 1
        # a,b represent the combined/repeated dimensions
        mat = eingroup("a,b,w,h->ab,w,h", mat).unsqueeze(C_in_axis)

        N_axis = 0
        input = eingroup("n,c,h,w->nc,h,w", module.input0).unsqueeze(N_axis)
        input = input.repeat(1, V, 1, 1)

        grad_weight = conv2d(
            input,
            mat,
            bias=None,
            stride=module.dilation,
            padding=module.padding,
            dilation=module.stride,
            groups=C_in * N * V,
        ).squeeze(0)

        K_H_axis, K_W_axis = 1, 2
        _, _, K_H, K_W = module.weight.shape
        grad_weight = grad_weight.narrow(K_H_axis, 0, K_H).narrow(K_W_axis, 0, K_W)

        eingroup_eq = "vnio,x,y->v,{}o,i,x,y".format("" if sum_batch else "n,")
        return eingroup(
            eingroup_eq, grad_weight, dim={"v": V, "n": N, "i": C_in, "o": C_out}
        )<|MERGE_RESOLUTION|>--- conflicted
+++ resolved
@@ -47,7 +47,7 @@
     def _jac_t_mat_prod(self, module, g_inp, g_out, mat):
         mat_as_conv = eingroup("v,n,c,h,w->vn,c,h,w", mat)
         jmp_as_conv = self.__jac_t(module, mat_as_conv)
-        return self.view_like_input(jmp_as_conv, module)
+        return self.reshape_like_input(jmp_as_conv, module)
 
     def __jac_t(self, module, mat):
         """Apply Conv2d backward operation."""
@@ -77,11 +77,7 @@
             .narrow(H_axis, 0, H_in)
             .narrow(W_axis, 0, W_in)
         )
-<<<<<<< HEAD
         return jac_t_mat
-=======
-        return self.reshape_like_input(jmp_as_conv, module)
->>>>>>> 320dfb0e
 
     def _bias_jac_mat_prod(self, module, g_inp, g_out, mat):
         """mat has shape [V, C_out]"""
