<<<<<<< HEAD
class BaseDerivatives():
=======
class BaseDerivatives:

    MC_SAMPLES = 1

>>>>>>> 3a924116
    def jac_mat_prod(self, module, g_inp, g_out, mat):
        raise NotImplementedError

    def jac_t_mat_prod(self, module, g_inp, g_out, mat):
        raise NotImplementedError

    def ea_jac_t_mat_jac_prod(self, module, g_inp, g_out, mat):
        raise NotImplementedError

    def hessian_is_zero(self):
        raise NotImplementedError

    def hessian_is_diagonal(self):
        raise NotImplementedError

    def hessian_diagonal(self):
        raise NotImplementedError

    def hessian_is_psd(self):
        raise NotImplementedError

    def batch_flat(self, tensor):
        batch = tensor.size(0)
        # TODO: Removing the clone().detach() will destroy the computation graph
        # Tests will fail
        return batch, tensor.clone().detach().view(batch, -1)

    def get_batch(self, module):
        return self.get_input(module).size(0)

    def get_input(self, module):
        return module.input0

    def get_output(self, module):
        return module.output<|MERGE_RESOLUTION|>--- conflicted
+++ resolved
@@ -1,11 +1,4 @@
-<<<<<<< HEAD
-class BaseDerivatives():
-=======
 class BaseDerivatives:
-
-    MC_SAMPLES = 1
-
->>>>>>> 3a924116
     def jac_mat_prod(self, module, g_inp, g_out, mat):
         raise NotImplementedError
 
