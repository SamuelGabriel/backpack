from math import sqrt

from torch import diag, diag_embed, multinomial, ones_like, softmax
from torch import sqrt as torchsqrt
from torch.nn import CrossEntropyLoss
from torch.nn.functional import one_hot

from backpack.utils.einsum import einsum
from backpack.core.derivatives.basederivatives import BaseLossDerivatives


class CrossEntropyLossDerivatives(BaseLossDerivatives):
    def get_module(self):
        return CrossEntropyLoss

    def _sqrt_hessian(self, module, g_inp, g_out):
        probs = self.get_probs(module)
        tau = torchsqrt(probs)
        V_dim, C_dim = 0, 2
        Id = diag_embed(ones_like(probs), dim1=V_dim, dim2=C_dim)
        Id_tautau = Id - einsum("nv,nc->vnc", tau, tau)
        sqrt_H = einsum("nc,vnc->vnc", tau, Id_tautau)

        if module.reduction == "mean":
            N = module.input0.shape[0]
            sqrt_H /= sqrt(N)

        return sqrt_H

<<<<<<< HEAD
    def _sqrt_hessian_sampled(self, module, g_inp, g_out):
        M = self.MC_SAMPLES
=======
    def sqrt_hessian_sampled(self, module, g_inp, g_out, mc_samples=1):
        M = mc_samples
>>>>>>> fc30c8c5
        C = module.input0.shape[1]

        probs = self.get_probs(module)
        V_dim = 0
        probs_unsqueezed = probs.unsqueeze(V_dim).repeat(M, 1, 1)

        multi = multinomial(probs, M, replacement=True)
        classes = one_hot(multi, num_classes=C)
        classes = einsum("nvc->vnc", classes).float()

        sqrt_mc_h = (probs_unsqueezed - classes) / sqrt(M)

        if module.reduction == "mean":
            N = module.input0.shape[0]
            sqrt_mc_h /= sqrt(N)

        return sqrt_mc_h

    def _sum_hessian(self, module, g_inp, g_out):
        probs = self.get_probs(module)
        sum_H = diag(probs.sum(0)) - einsum("bi,bj->ij", (probs, probs))

        if module.reduction == "mean":
            N = module.input0.shape[0]
            sum_H /= N

        return sum_H

    def _make_hessian_mat_prod(self, module, g_inp, g_out):
        """Multiplication of the input Hessian with a matrix."""
        probs = self.get_probs(module)

        def hessian_mat_prod(mat):
            Hmat = einsum("bi,cbi->cbi", (probs, mat)) - einsum(
                "bi,bj,cbj->cbi", (probs, probs, mat)
            )

            if module.reduction == "mean":
                N = module.input0.shape[0]
                Hmat /= N

            return Hmat

        return hessian_mat_prod

    def hessian_is_psd(self):
        return True

    def get_probs(self, module):
        return softmax(module.input0, dim=1)<|MERGE_RESOLUTION|>--- conflicted
+++ resolved
@@ -27,13 +27,8 @@
 
         return sqrt_H
 
-<<<<<<< HEAD
-    def _sqrt_hessian_sampled(self, module, g_inp, g_out):
-        M = self.MC_SAMPLES
-=======
-    def sqrt_hessian_sampled(self, module, g_inp, g_out, mc_samples=1):
+    def _sqrt_hessian_sampled(self, module, g_inp, g_out, mc_samples=1):
         M = mc_samples
->>>>>>> fc30c8c5
         C = module.input0.shape[1]
 
         probs = self.get_probs(module)
